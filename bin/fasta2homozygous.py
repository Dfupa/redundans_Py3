--- conflicted
+++ resolved
@@ -87,13 +87,8 @@
         import matplotlib 
         matplotlib.use('Agg') # Force matplotlib to not use any Xwindows backend
         import matplotlib.pyplot as plt
-<<<<<<< HEAD
     except:
         sys.stderr.write("[WARNING] numpy or matplotlib missing! Cannot plot histogram\n")
-=======
-    except Exception, e:
-        sys.stderr.write("[WARNING] Cannot plot the histogram! %s\n"%e)
->>>>>>> f8fe115a
         return
         
     fig = plt.figure()
