--- conflicted
+++ resolved
@@ -9,6 +9,7 @@
 l2=['%s.%s.%s'%e for e in l]
 1.0*asizeof.asizeof(l2)/asizeof.asizeof(l) # 0.45321229050279327
 
+# reduce memory usage even more by using float instead or str
 """
 
 import sys
@@ -207,54 +208,12 @@
         # update connection counter 
         self.ilinks += 1
 
-<<<<<<< HEAD
-    def _split_links(self, links):
-        """Sepearte upsteam and downstream connections"""
-        
-    def scaffold(self):
-        """Perform contig scaffolding"""
-        # start simple graph
-        s = SimpleGraph(self.contigs, log=self.log)
-        # process starting from the longest
-        added = set()
-        for c1 in sorted(self.contigs, key=lambda x: self.contigs[x], reverse=1):
-            up, down = self._split_links(self.links(c1))
-            # connect only contigs with no. of links above ratio
-            #for v2 in sorted(self.links[v1], key=lambda x: self.contigs[x], reverse=1):
-                
-        
-    def delete_line(self, v1, v2):
-        """Delete line between v1 and v2 if any. 
-        Return error if no line between them.
-        """
-        self._check((v1,v2))
-        try:
-            self.links[v1].remove(v2)
-            self.links[v2].remove(v1)
-        except KeyError:
-            raise ValueError('No line between %s and %s' % (v1,v2))
-
-
-def parse_sam(handle):
-    """Return sam tuple"""
-    q1 = q2 = ""
-    for l in handle:
-        l = l.strip()
-        if not l or l.startswith('@'):
-            continue
-        sam = l.split('\t')
-        #first in pair
-        if int(sam[1]) & 64:
-            #skip multiple matches
-            if sam[0] == q1:
-=======
     def sam_parser(self, handle):
         """Return tuple representing paired alignment from SAM format."""
         q1 = q2 = ""
         for l in handle:
             l = l.strip()
             if not l or l.startswith('@'):
->>>>>>> 67446b45
                 continue
             sam = l.split('\t')
             #first in pair
@@ -338,8 +297,18 @@
         dists = [self.isize - sum(map(int, pos.split('-'))) for pos in positions]
         return np.median(dists)
         
+    def _filter_links(self):
+        """Filter links by removing contigs with too many connections
+        ie. repeats. 
+
+        
+        """
+        # first identify contigs with too many matches
+        
     def get_links(self):
         """Generator of contig connections for given library."""
+        # filter links
+        self._filter_links()
         ## one-to-one links
         joined = set()
         # process starting from the longest 
